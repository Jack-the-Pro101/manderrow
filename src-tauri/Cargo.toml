[package]
name = "manderrow"
version = "0.1.0"
description = "A mod manager for Thunderstore games"
authors = ["Jack Huang", "Michael Pfaff"]
edition = "2021"

# See more keys and their definitions at https://doc.rust-lang.org/cargo/reference/manifest.html

[lib]
# The `_lib` suffix may seem redundant but it is necessary
# to make the lib name unique and wouldn't conflict with the bin name.
# This seems to be only an issue on Windows, see https://github.com/rust-lang/cargo/issues/8519
name = "manderrow_lib"
crate-type = ["staticlib", "cdylib", "rlib"]

[build-dependencies]
tauri-build = { version = "2", features = [] }

[dependencies]
tauri = { version = "2", features = ["macos-private-api"] }
tauri-plugin-clipboard-manager = "2"
tauri-plugin-http = "2"
tauri-plugin-os = "2"
tauri-plugin-shell = "2"

serde = { version = "1", features = ["derive"] }
serde_json = "1"
serde_with = "3.11.0"
simd-json = "0.14.3"

bincode = "2.0.0-rc.3"
bincode_1 = { package = "bincode", version = "1" }
rkyv = { version = "0.8.10", features = ["uuid-1"] }
rkyv_intern = { git = "https://github.com/rkyv/rkyv_intern", version = "0.1.0" }

vdf = { git = "https://git.pfaff.dev/michael/vdf.rs" }

# general
anyhow = "1.0.94"
blake3 = { version = "1.5.5", features = ["mmap", "serde"] }
bytes = "1.8.0"
dirs = "6.0.0"
drop-guard = { git = "https://git.pfaff.dev/michael/drop-guard.rs.git", version = "0.2.0", features = ["tokio1-task"] }
event-listener = "5.3.1"
futures = "0.3.31"
get-locale = { git = "https://git.pfaff.dev/michael/get-locale.rs", version = "0.1.0" }
ipc-channel = "0.19.0"
itertools = "0.13.0"
lexopt = "0.3.0"
<<<<<<< HEAD
log = { version = "0.4.22", features = ["serde", "max_level_trace", "release_max_level_debug"] }
=======
slog = "2.7.0"
slog-envlogger = "2.2.0"
slog-scope = "4.4.0"
>>>>>>> 9ce9b7ce
parking_lot = "0.12.3"
rff = { git = "https://github.com/mpfaff/rff.git" }
strum = { version = "0.26.3", features = ["derive"] }
tempfile = "3.14.0"
thiserror = "2.0.11"
tokio = { version = "1.42.0", features = ["process"] }
trie-rs = "0.4.2"
uuid = { version = "1.11.0", features = ["serde"] }

# provides gzip and zip
flate2 = "1.0.35"
zip = "2.2.1"
walkdir = "2.5.0"

[target.'cfg(windows)'.dependencies]
registry = "1.3"
windows = { version = "0.59.0", features = ["Win32_System_Diagnostics_ToolHelp", "Win32_System_Threading"] }

[target.'cfg(not(windows))'.dependencies]
libc = "0.2.169"

[target.'cfg(target_os = "linux")'.dependencies]
nc = "0.9.5"

[profile.dev]
lto = false
opt-level = 0
debug-assertions = true

[profile.dev.package."*"]
opt-level = 2

[profile.dev.build-override]
opt-level = 2<|MERGE_RESOLUTION|>--- conflicted
+++ resolved
@@ -48,13 +48,9 @@
 ipc-channel = "0.19.0"
 itertools = "0.13.0"
 lexopt = "0.3.0"
-<<<<<<< HEAD
-log = { version = "0.4.22", features = ["serde", "max_level_trace", "release_max_level_debug"] }
-=======
 slog = "2.7.0"
 slog-envlogger = "2.2.0"
 slog-scope = "4.4.0"
->>>>>>> 9ce9b7ce
 parking_lot = "0.12.3"
 rff = { git = "https://github.com/mpfaff/rff.git" }
 strum = { version = "0.26.3", features = ["derive"] }
