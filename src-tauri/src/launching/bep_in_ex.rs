--- conflicted
+++ resolved
@@ -40,17 +40,9 @@
     })
 }
 
-<<<<<<< HEAD
-fn get_steam_id<'a>(game: &'a Game) -> Option<&'a str> {
-    game.store_platform_metadata
-        .iter()
-        .find_map(|m| m.steam_or_direct())
-}
-=======
 pub async fn get_bep_in_ex_path(log: &slog::Logger, uses_proton: bool) -> Result<PathBuf> {
     let (url, hash) = get_url_and_hash(uses_proton)?;
     let path = crate::launching::LOADERS_DIR.join(hash);
->>>>>>> f85279a8
 
     install_zip(
         log,
