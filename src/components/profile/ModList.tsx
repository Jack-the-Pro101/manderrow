import { createInfiniteScroll } from "@solid-primitives/pagination";
<<<<<<< HEAD
import {
  Accessor,
  createContext,
  createMemo,
  createResource,
  createSignal,
  For,
  ResourceFetcherInfo,
  Show,
  Signal,
  useContext,
} from "solid-js";

import { Mod, ModListing, ModPackage } from "../../types";
import { numberFormatter } from "../../utils";

import styles from "./ModList.module.css";
import ErrorBoundary, { ErrorContext } from "../global/ErrorBoundary";
import { InitialProgress, ProgressData } from "./ModSearch";
import { createStore } from "solid-js/store";
import {
  fetchModIndex,
  installProfileMod,
  queryModIndex,
  uninstallProfileMod,
} from "../../api";
import Fa from "solid-fa";
import { faTrash } from "@fortawesome/free-solid-svg-icons";
=======
import { Accessor, createEffect, createResource, createSignal, For, Show, Signal } from "solid-js";

import { ModAndVersion } from "../../types";
import { numberFormatter, roundedNumberFormatter } from "../../utils";

import styles from "./ModList.module.css";
import Fa from "solid-fa";
import { faDownload, faDownLong, faExternalLink } from "@fortawesome/free-solid-svg-icons";
import { faHeart } from "@fortawesome/free-regular-svg-icons";
>>>>>>> 9ce9b7ce

const dateFormatter = new Intl.DateTimeFormat(undefined, {
  month: "short",
  day: "numeric",
  year: "numeric",
  hour: "numeric",
  minute: "numeric",
});

export type Fetcher = (page: number) => Promise<readonly Mod[]>;

export const ModInstallContext = createContext<{
  profile: string;
}>();

export default function ModList(props: {
  mods: Fetcher;
  refetchInstalled: () => Promise<void>;
  /**
   * Resource that may be tracked to listen to refetch.
   */
  resetSignal: () => void;
}) {
  const [selectedMod, setSelectedMod] = createSignal<Mod>();

  return (
    <div class={styles.modListAndView}>
      <Show when={props.mods} keyed>
<<<<<<< HEAD
        {(mods) => (
          <ModListLeft
            mods={mods}
            selectedMod={[selectedMod, setSelectedMod]}
            refetchInstalled={props.refetchInstalled}
            resetSignal={props.resetSignal}
          />
        )}
      </Show>
      <Show when={selectedMod()}>{(mod) => <SelectedMod mod={mod()} />}</Show>
=======
        {(mods) => <ModListMods mods={mods} selectedMod={[selectedMod, setSelectedMod]} />}
      </Show>
      <ModView selectedMod={selectedMod} />
    </div>
  );
}

function ModView({ selectedMod }: { selectedMod: Accessor<ModAndVersion | undefined> }) {
  // const [modReadme] = createResource(selectedMod, async (data) => {
  //   if (data == null) return undefined;

  //   const request = await fetch(`https://thunderstore.io/api/experimental/package/${data.mod.owner}/${data.mod.name}/${data.version}/readme/`);

  //   return await request.text();
  // });

  // createEffect(() => console.log(modReadme));

  return (
    <div class={styles.scrollOuter}>
      <div class={`${styles.modView} ${styles.scrollInner}`}>
        <Show
          when={selectedMod()}
          fallback={
            <div class={styles.nothingMsg}>
              <h2>No mod selected</h2>
              <p>Select a mod to it view here.</p>
            </div>
          }
        >
          {(mod) => (
            <>
              <div>
                <h2 class={styles.name}>{mod().mod.name}</h2>
                <p class={styles.description}>{mod()!.mod.owner}</p>
                <p class={styles.description}>{mod()!.mod.versions[0].description}</p>
              </div>

              <form class={styles.modView__downloader} action="#">
                <select class={styles.versions}>
                  <For each={mod()!.mod.versions}>
                    {(version, i) => {
                      return (
                        <option value={version.uuid4}>
                          v{version.version_number} {i() === 0 ? "(latest)" : ""}
                        </option>
                      );
                    }}
                  </For>
                </select>
                <button>Download</button>
              </form>

              <div>
                <h4>Links</h4>
                <ul>
                  <li>
                    <Show when={mod()!.mod.package_url != null}>
                      <a href={mod()!.mod.package_url} target="_blank" rel="noopener noreferrer">
                        <Fa icon={faExternalLink} /> Website
                      </a>
                    </Show>
                  </li>
                  <li>
                    <Show when={mod()!.mod.donation_link != null}>
                      <a href={mod()!.mod.donation_link} target="_blank" rel="noopener noreferrer">
                        <Fa icon={faHeart} /> Donate
                      </a>
                    </Show>
                  </li>
                </ul>

                {/* <span class={styles.version}>{version.version_number}</span>
                <span> - </span>
                <span class={styles.timestamp} title={version.date_created}>
                  {dateFormatter.format(new Date(version.date_created))}
                </span> */}
                {/* <p class={styles.downloads}>
                  <span class={styles.label}>Downloads: </span>
                  <span class={styles.value}>{numberFormatter.format(version.downloads)}</span>
                </p> */}
              </div>
            </>
          )}
        </Show>
      </div>
>>>>>>> 9ce9b7ce
    </div>
  );
}

<<<<<<< HEAD
function ModListLeft({
  mods,
  selectedMod,
  refetchInstalled,
  resetSignal,
}: {
  mods: Fetcher;
  selectedMod: Signal<Mod | undefined>;
  refetchInstalled: () => Promise<void>;
  resetSignal: () => void;
}) {
  const infiniteScroll = createMemo(() => {
    resetSignal();
    // cast away the readonly
    // TODO: when we fork this, make it take readonly instead
    return createInfiniteScroll(mods as (page: number) => Promise<Mod[]>);
  });
  const paginatedMods = () => infiniteScroll()[0]();
  const infiniteScrollLoader = (el: Element, props: Accessor<true>) => infiniteScroll()[1](el, props);
  const end = () => infiniteScroll()[2].end();
=======
function ModListMods({ mods, selectedMod: [selectedMod, setSelectedMod] }: { mods: Fetcher; selectedMod: Signal<ModAndVersion | undefined> }) {
  const [paginatedMods, infiniteScrollLoader, { end }] = createInfiniteScroll(mods);
>>>>>>> 9ce9b7ce

  function selectMod(mod: ModAndVersion) {
    setSelectedMod(selectedMod() === mod ? undefined : mod);
  }

  return (
    <div class={styles.scrollOuter}>
      <ol class={`${styles.modList} ${styles.scrollInner}`}>
        <For each={paginatedMods()}>
          {(mod) => (
<<<<<<< HEAD
            <ModListItem
              mod={mod}
              selectedMod={selectedMod}
              refetchInstalled={refetchInstalled}
            />
=======
            <li classList={{ [styles.mod]: true, [styles.selected]: selectedMod() === mod }}>
              <div
                on:click={() => selectMod(mod)}
                onKeyDown={(key) => {
                  if (key.key === "Enter") selectMod(mod);
                }}
                class={styles.mod__btn}
                role="button"
                aria-pressed={selectedMod() === mod}
                tabIndex={0}
              >
                <img class={styles.icon} src={mod.mod.versions[0].icon} />
                <div class={styles.mod__content}>
                  <div class={styles.left}>
                    <p class={styles.info}>
                      <span class={styles.name}>{mod.mod.name}</span>
                      <span class={styles.separator} aria-hidden>
                        &bull;
                      </span>
                      <span class={styles.owner}>{mod.mod.owner}</span>
                    </p>
                    <p class={styles.downloads}>
                      <Fa icon={faDownload} /> {roundedNumberFormatter.format(mod.mod.versions.map((v) => v.downloads).reduce((acc, x) => acc + x))}
                    </p>
                    <p class={styles.description}>{mod.mod.versions[0].description}</p>
                  </div>
                  <div class={styles.right}>
                    <button
                      class={styles.downloadBtn}
                      on:click={(event) => {
                        event.stopPropagation();
                      }}
                    >
                      <Fa icon={faDownLong} />
                    </button>
                  </div>
                </div>
              </div>
            </li>
>>>>>>> 9ce9b7ce
          )}
        </For>
        <Show when={!end()}>
          <li use:infiniteScrollLoader>Loading...</li>
        </Show>
      </ol>
    </div>
  );
}

function ModListItem(props: {
  mod: Mod;
  selectedMod: Signal<Mod | undefined>;
  refetchInstalled: () => Promise<void>;
}) {
  const displayVersion = createMemo(() => {
    if ("version" in props.mod) return props.mod.version;
    return props.mod.versions[0];
  });

  const installContext = useContext(ModInstallContext);

  return (
    <li
      classList={{ [styles.selected]: props.selectedMod[0]() === props.mod }}
      on:click={() =>
        props.selectedMod[1](
          props.selectedMod[0]() === props.mod ? undefined : props.mod
        )
      }
    >
      <img class={styles.icon} src={displayVersion().icon} />
      <div class={styles.split}>
        <div class={styles.left}>
          <div>
            <span class={styles.name}>{props.mod.name}</span>{" "}
            <span class={styles.version}>
              v{displayVersion().version_number}
            </span>
          </div>
          <div class={styles.owner}>
            <span class={styles.label}>@</span>
            <span class={styles.value}>{props.mod.owner}</span>
          </div>
          <ul class={styles.categories}>
            <For each={props.mod.categories}>
              {(category) => <li>{category}</li>}
            </For>
          </ul>
        </div>
        <div class={styles.right}>
          <Show when={"versions" in props.mod}>
            <p class={styles.downloads}>
              <span class={styles.label}>Downloads: </span>
              <span class={styles.value}>
                {numberFormatter.format(
                  (props.mod as ModListing).versions
                    .map((v) => v.downloads)
                    .reduce((acc, x) => acc + x)
                )}
              </span>
            </p>
          </Show>
          <Show when={installContext !== undefined && "versions" in props.mod}>
            <ErrorBoundary>
              <InstallButton
                mod={props.mod as ModListing}
                installContext={installContext!}
                refetchInstalled={props.refetchInstalled}
              />
            </ErrorBoundary>
          </Show>
          <Show when={installContext !== undefined && "version" in props.mod}>
            <ErrorBoundary>
              <UninstallButton
                mod={props.mod as ModPackage}
                installContext={installContext!}
                refetchInstalled={props.refetchInstalled}
              />
            </ErrorBoundary>
          </Show>
        </div>
      </div>
    </li>
  );
}

function InstallButton(props: {
  mod: ModListing;
  installContext: NonNullable<typeof ModInstallContext.defaultValue>;
  refetchInstalled: () => Promise<void>;
}) {
  const reportErr = useContext(ErrorContext);
  const [busy, setBusy] = createSignal(false);
  return (
    <button
      disabled={busy()}
      on:click={async (e) => {
        e.stopPropagation();
        setBusy(true);
        try {
          await installProfileMod(props.installContext.profile, props.mod, 0);
          await props.refetchInstalled();
        } catch (e) {
          reportErr(e);
        } finally {
          setBusy(false);
        }
      }}
    >
      <Show when={busy()} fallback="Install">
        <progress />
      </Show>
    </button>
  );
}

function UninstallButton(props: {
  mod: ModPackage;
  installContext: NonNullable<typeof ModInstallContext.defaultValue>;
  refetchInstalled: () => Promise<void>;
}) {
  const reportErr = useContext(ErrorContext);
  const [busy, setBusy] = createSignal(false);
  return (
    <button
      disabled={busy()}
      on:click={async (e) => {
        e.stopPropagation();
        setBusy(true);
        try {
          await uninstallProfileMod(
            props.installContext.profile,
            props.mod.full_name
          );
          await props.refetchInstalled();
        } catch (e) {
          reportErr(e);
        } finally {
          setBusy(false);
        }
      }}
    >
      <Show when={busy()} fallback={<Fa icon={faTrash} />}>
        <progress />
      </Show>
    </button>
  );
}

function SelectedMod(props: { mod: Mod }) {
  const [progress, setProgress] = createStore<InitialProgress | ProgressData>({
    completed: null,
    total: null,
  });

  function getInitialValue(mod: Mod) {
    if ("version" in mod) {
      const obj = { ...mod, versions: [mod.version] };
      // @ts-expect-error
      delete obj.version;
      // @ts-expect-error
      delete obj.game;
      return obj;
    } else {
      return mod;
    }
  }

  const [modListing, { refetch: refetchModListing }] = createResource(
    () => props.mod,
    async (mod, info: ResourceFetcherInfo<ModListing, never>) => {
      if ("game" in mod) {
        await fetchModIndex(
          mod.game,
          { refresh: info.refetching },
          setProgress
        );
        return (
          await queryModIndex(mod.game, "", [], { exact: [mod.full_name] })
        ).mods[0];
      } else {
        setProgress({ completed: null, total: null });
        return mod;
      }
    },
    { initialValue: getInitialValue(props.mod) }
  );

  return (
    <div class={styles.scrollOuter}>
      <div class={`${styles.modView} ${styles.scrollInner}`}>
        <h2 class={styles.name}>{props.mod.name}</h2>
        <p class={styles.description}>
          {modListing.latest.versions[0].description}
        </p>

        <h3>Versions</h3>
        <ol class={styles.versions}>
          <For each={modListing.latest.versions}>
            {(version) => {
              return (
                <li>
                  <div>
                    <span class={styles.version}>{version.version_number}</span>
                    <span> - </span>
                    <span class={styles.timestamp} title={version.date_created}>
                      {dateFormatter.format(new Date(version.date_created))}
                    </span>
                  </div>
                  <div>
                    <p class={styles.downloads}>
                      <span class={styles.label}>Downloads: </span>
                      <span class={styles.value}>
                        {numberFormatter.format(version.downloads)}
                      </span>
                    </p>
                  </div>
                </li>
              );
            }}
          </For>
        </ol>
      </div>
    </div>
  );
}<|MERGE_RESOLUTION|>--- conflicted
+++ resolved
@@ -1,5 +1,4 @@
 import { createInfiniteScroll } from "@solid-primitives/pagination";
-<<<<<<< HEAD
 import {
   Accessor,
   createContext,
@@ -7,38 +6,31 @@
   createResource,
   createSignal,
   For,
+  InitializedResource,
+  Match,
   ResourceFetcherInfo,
   Show,
   Signal,
+  Switch,
   useContext,
 } from "solid-js";
+import { createStore } from "solid-js/store";
+import Fa from "solid-fa";
+import { faDownload, faDownLong, faExternalLink, faTrash } from "@fortawesome/free-solid-svg-icons";
+import { faHeart } from "@fortawesome/free-regular-svg-icons";
 
 import { Mod, ModListing, ModPackage } from "../../types";
-import { numberFormatter } from "../../utils";
-
-import styles from "./ModList.module.css";
+import { numberFormatter, roundedNumberFormatter } from "../../utils";
 import ErrorBoundary, { ErrorContext } from "../global/ErrorBoundary";
 import { InitialProgress, ProgressData } from "./ModSearch";
-import { createStore } from "solid-js/store";
 import {
   fetchModIndex,
   installProfileMod,
   queryModIndex,
   uninstallProfileMod,
 } from "../../api";
-import Fa from "solid-fa";
-import { faTrash } from "@fortawesome/free-solid-svg-icons";
-=======
-import { Accessor, createEffect, createResource, createSignal, For, Show, Signal } from "solid-js";
-
-import { ModAndVersion } from "../../types";
-import { numberFormatter, roundedNumberFormatter } from "../../utils";
 
 import styles from "./ModList.module.css";
-import Fa from "solid-fa";
-import { faDownload, faDownLong, faExternalLink } from "@fortawesome/free-solid-svg-icons";
-import { faHeart } from "@fortawesome/free-regular-svg-icons";
->>>>>>> 9ce9b7ce
 
 const dateFormatter = new Intl.DateTimeFormat(undefined, {
   month: "short",
@@ -52,41 +44,71 @@
 
 export const ModInstallContext = createContext<{
   profile: string;
+  installed: InitializedResource<readonly ModPackage[]>;
+  refetchInstalled: () => Promise<void>;
 }>();
 
-export default function ModList(props: {
-  mods: Fetcher;
-  refetchInstalled: () => Promise<void>;
-  /**
-   * Resource that may be tracked to listen to refetch.
-   */
-  resetSignal: () => void;
-}) {
+export default function ModList(props: { mods: Fetcher }) {
   const [selectedMod, setSelectedMod] = createSignal<Mod>();
 
   return (
     <div class={styles.modListAndView}>
       <Show when={props.mods} keyed>
-<<<<<<< HEAD
         {(mods) => (
-          <ModListLeft
+          <ModListMods
             mods={mods}
             selectedMod={[selectedMod, setSelectedMod]}
-            refetchInstalled={props.refetchInstalled}
-            resetSignal={props.resetSignal}
           />
         )}
       </Show>
-      <Show when={selectedMod()}>{(mod) => <SelectedMod mod={mod()} />}</Show>
-=======
-        {(mods) => <ModListMods mods={mods} selectedMod={[selectedMod, setSelectedMod]} />}
-      </Show>
-      <ModView selectedMod={selectedMod} />
+      <ModView mod={selectedMod} />
     </div>
   );
 }
 
-function ModView({ selectedMod }: { selectedMod: Accessor<ModAndVersion | undefined> }) {
+function ModView({ mod }: { mod: Accessor<Mod | undefined> }) {
+  const [progress, setProgress] = createStore<InitialProgress | ProgressData>({
+    completed: null,
+    total: null,
+  });
+
+  function getInitialValue(mod: Mod | undefined) {
+    if (mod === undefined) return undefined;
+    if ("version" in mod) {
+      const obj = { ...mod, versions: [mod.version] };
+      // @ts-expect-error
+      delete obj.version;
+      // @ts-expect-error
+      delete obj.game;
+      return obj;
+    } else {
+      return mod;
+    }
+  }
+
+  const [modListing, { refetch: refetchModListing }] = createResource<ModListing | undefined, Mod | {}, never>(
+    // we need the "nullish" value passed through, so disguise it as non-nullish
+    () => mod() === undefined ? {} : mod()!,
+    async (mod, info: ResourceFetcherInfo<ModListing | undefined, never>) => {
+      if ("game" in mod) {
+        await fetchModIndex(
+          mod.game,
+          { refresh: info.refetching },
+          setProgress
+        );
+        return (
+          await queryModIndex(mod.game, "", [], { exact: [mod.full_name] })
+        ).mods[0];
+      } else if ("versions" in mod) {
+        setProgress({ completed: null, total: null });
+        return mod;
+      } else {
+        return undefined;
+      }
+    },
+    { initialValue: getInitialValue(mod()) }
+  );
+
   // const [modReadme] = createResource(selectedMod, async (data) => {
   //   if (data == null) return undefined;
 
@@ -101,7 +123,7 @@
     <div class={styles.scrollOuter}>
       <div class={`${styles.modView} ${styles.scrollInner}`}>
         <Show
-          when={selectedMod()}
+          when={mod()}
           fallback={
             <div class={styles.nothingMsg}>
               <h2>No mod selected</h2>
@@ -112,14 +134,16 @@
           {(mod) => (
             <>
               <div>
-                <h2 class={styles.name}>{mod().mod.name}</h2>
-                <p class={styles.description}>{mod()!.mod.owner}</p>
-                <p class={styles.description}>{mod()!.mod.versions[0].description}</p>
+                <h2 class={styles.name}>{mod().name}</h2>
+                <p class={styles.description}>{mod().owner}</p>
+                <Show when={modListing.latest}>
+                  {(modListing) => <p class={styles.description}>{modListing().versions[0].description}</p>}
+                </Show>
               </div>
 
-              <form class={styles.modView__downloader} action="#">
+              {/* <form class={styles.modView__downloader} action="#">
                 <select class={styles.versions}>
-                  <For each={mod()!.mod.versions}>
+                  <For each={modListing.latest!.versions}>
                     {(version, i) => {
                       return (
                         <option value={version.uuid4}>
@@ -130,21 +154,51 @@
                   </For>
                 </select>
                 <button>Download</button>
-              </form>
+              </form> */}
+              <Show when={modListing.latest}>
+                {(modListing) => <>
+                  <h3>Versions</h3>
+                  <ol class={styles.versions}>
+                    <For each={modListing().versions}>
+                      {(version) => {
+                        return (
+                          <li>
+                            <div>
+                              <span class={styles.version}>{version.version_number}</span>
+                              <span> - </span>
+                              <span class={styles.timestamp} title={version.date_created}>
+                                {dateFormatter.format(new Date(version.date_created))}
+                              </span>
+                            </div>
+                            <div>
+                              <p class={styles.downloads}>
+                                <span class={styles.label}>Downloads: </span>
+                                <span class={styles.value}>
+                                  {numberFormatter.format(version.downloads)}
+                                </span>
+                              </p>
+                            </div>
+                          </li>
+                        );
+                      }}
+                    </For>
+                  </ol>
+                </>}
+              </Show>
 
               <div>
                 <h4>Links</h4>
                 <ul>
                   <li>
-                    <Show when={mod()!.mod.package_url != null}>
-                      <a href={mod()!.mod.package_url} target="_blank" rel="noopener noreferrer">
+                    <Show when={mod().package_url != null}>
+                      <a href={mod().package_url} target="_blank" rel="noopener noreferrer">
                         <Fa icon={faExternalLink} /> Website
                       </a>
                     </Show>
                   </li>
                   <li>
-                    <Show when={mod()!.mod.donation_link != null}>
-                      <a href={mod()!.mod.donation_link} target="_blank" rel="noopener noreferrer">
+                    <Show when={mod().donation_link != null}>
+                      <a href={mod().donation_link} target="_blank" rel="noopener noreferrer">
                         <Fa icon={faHeart} /> Donate
                       </a>
                     </Show>
@@ -165,93 +219,29 @@
           )}
         </Show>
       </div>
->>>>>>> 9ce9b7ce
     </div>
   );
 }
 
-<<<<<<< HEAD
-function ModListLeft({
-  mods,
-  selectedMod,
-  refetchInstalled,
-  resetSignal,
-}: {
-  mods: Fetcher;
-  selectedMod: Signal<Mod | undefined>;
-  refetchInstalled: () => Promise<void>;
-  resetSignal: () => void;
-}) {
+function ModListMods(props: { mods: Fetcher; selectedMod: Signal<Mod | undefined> }) {
   const infiniteScroll = createMemo(() => {
-    resetSignal();
-    // cast away the readonly
-    // TODO: when we fork this, make it take readonly instead
-    return createInfiniteScroll(mods as (page: number) => Promise<Mod[]>);
+    // this should take readonly, which would make the cast unnecessary
+    return createInfiniteScroll(props.mods as (page: number) => Promise<Mod[]>);
   });
   const paginatedMods = () => infiniteScroll()[0]();
+  // idk why we're passing props here
   const infiniteScrollLoader = (el: Element, props: Accessor<true>) => infiniteScroll()[1](el, props);
   const end = () => infiniteScroll()[2].end();
-=======
-function ModListMods({ mods, selectedMod: [selectedMod, setSelectedMod] }: { mods: Fetcher; selectedMod: Signal<ModAndVersion | undefined> }) {
-  const [paginatedMods, infiniteScrollLoader, { end }] = createInfiniteScroll(mods);
->>>>>>> 9ce9b7ce
-
-  function selectMod(mod: ModAndVersion) {
-    setSelectedMod(selectedMod() === mod ? undefined : mod);
-  }
 
   return (
     <div class={styles.scrollOuter}>
       <ol class={`${styles.modList} ${styles.scrollInner}`}>
         <For each={paginatedMods()}>
           {(mod) => (
-<<<<<<< HEAD
             <ModListItem
               mod={mod}
-              selectedMod={selectedMod}
-              refetchInstalled={refetchInstalled}
+              selectedMod={props.selectedMod}
             />
-=======
-            <li classList={{ [styles.mod]: true, [styles.selected]: selectedMod() === mod }}>
-              <div
-                on:click={() => selectMod(mod)}
-                onKeyDown={(key) => {
-                  if (key.key === "Enter") selectMod(mod);
-                }}
-                class={styles.mod__btn}
-                role="button"
-                aria-pressed={selectedMod() === mod}
-                tabIndex={0}
-              >
-                <img class={styles.icon} src={mod.mod.versions[0].icon} />
-                <div class={styles.mod__content}>
-                  <div class={styles.left}>
-                    <p class={styles.info}>
-                      <span class={styles.name}>{mod.mod.name}</span>
-                      <span class={styles.separator} aria-hidden>
-                        &bull;
-                      </span>
-                      <span class={styles.owner}>{mod.mod.owner}</span>
-                    </p>
-                    <p class={styles.downloads}>
-                      <Fa icon={faDownload} /> {roundedNumberFormatter.format(mod.mod.versions.map((v) => v.downloads).reduce((acc, x) => acc + x))}
-                    </p>
-                    <p class={styles.description}>{mod.mod.versions[0].description}</p>
-                  </div>
-                  <div class={styles.right}>
-                    <button
-                      class={styles.downloadBtn}
-                      on:click={(event) => {
-                        event.stopPropagation();
-                      }}
-                    >
-                      <Fa icon={faDownLong} />
-                    </button>
-                  </div>
-                </div>
-              </div>
-            </li>
->>>>>>> 9ce9b7ce
           )}
         </For>
         <Show when={!end()}>
@@ -265,7 +255,6 @@
 function ModListItem(props: {
   mod: Mod;
   selectedMod: Signal<Mod | undefined>;
-  refetchInstalled: () => Promise<void>;
 }) {
   const displayVersion = createMemo(() => {
     if ("version" in props.mod) return props.mod.version;
@@ -274,65 +263,76 @@
 
   const installContext = useContext(ModInstallContext);
 
-  return (
-    <li
-      classList={{ [styles.selected]: props.selectedMod[0]() === props.mod }}
-      on:click={() =>
-        props.selectedMod[1](
-          props.selectedMod[0]() === props.mod ? undefined : props.mod
-        )
-      }
-    >
-      <img class={styles.icon} src={displayVersion().icon} />
-      <div class={styles.split}>
-        <div class={styles.left}>
-          <div>
-            <span class={styles.name}>{props.mod.name}</span>{" "}
-            <span class={styles.version}>
-              v{displayVersion().version_number}
-            </span>
+  const installed = createMemo(() => {
+    const mod = props.mod;
+    if ("version" in mod) {
+      return mod;
+    } else {
+      return installContext?.installed.latest.find(pkg => pkg.uuid4 === mod.uuid4);
+    }
+  });
+
+  function onSelect() {
+    props.selectedMod[1](props.selectedMod[0]() === props.mod ? undefined : props.mod);
+  }
+
+  return (
+    <li classList={{ [styles.mod]: true, [styles.selected]: props.selectedMod[0]() === props.mod }}>
+      <div
+        on:click={onSelect}
+        onKeyDown={(key) => {
+          if (key.key === "Enter") onSelect();
+        }}
+        class={styles.mod__btn}
+        role="button"
+        aria-pressed={props.selectedMod[0]() === props.mod}
+        tabIndex={0}
+      >
+        <img class={styles.icon} src={displayVersion().icon} />
+        <div class={styles.mod__content}>
+          <div class={styles.left}>
+            <div>
+              <span class={styles.name}>{props.mod.name}</span>{" "}
+              <span class={styles.version}>
+                v{displayVersion().version_number}
+              </span>
+            </div>
+            <div class={styles.owner}>
+              <span class={styles.label}>@</span>
+              <span class={styles.value}>{props.mod.owner}</span>
+            </div>
+            <ul class={styles.categories}>
+              <For each={props.mod.categories}>
+                {(category) => <li>{category}</li>}
+              </For>
+            </ul>
           </div>
-          <div class={styles.owner}>
-            <span class={styles.label}>@</span>
-            <span class={styles.value}>{props.mod.owner}</span>
+          <div class={styles.right}>
+            <Show when={"versions" in props.mod}>
+              <p class={styles.downloads}>
+                <Fa icon={faDownload} /> {roundedNumberFormatter.format((props.mod as ModListing).versions.map((v) => v.downloads).reduce((acc, x) => acc + x))}
+              </p>
+            </Show>
+            <Show when={installContext !== undefined}>
+              <Switch fallback={
+                <ErrorBoundary>
+                  <InstallButton
+                    mod={props.mod as ModListing}
+                    installContext={installContext!}
+                  />
+                </ErrorBoundary>
+              }>
+                <Match when={installed()}>
+                  {(installed) => <ErrorBoundary>
+                    <UninstallButton
+                      mod={installed()}
+                      installContext={installContext!}
+                    />
+                  </ErrorBoundary>}
+                </Match>
+              </Switch>
+            </Show>
           </div>
-          <ul class={styles.categories}>
-            <For each={props.mod.categories}>
-              {(category) => <li>{category}</li>}
-            </For>
-          </ul>
-        </div>
-        <div class={styles.right}>
-          <Show when={"versions" in props.mod}>
-            <p class={styles.downloads}>
-              <span class={styles.label}>Downloads: </span>
-              <span class={styles.value}>
-                {numberFormatter.format(
-                  (props.mod as ModListing).versions
-                    .map((v) => v.downloads)
-                    .reduce((acc, x) => acc + x)
-                )}
-              </span>
-            </p>
-          </Show>
-          <Show when={installContext !== undefined && "versions" in props.mod}>
-            <ErrorBoundary>
-              <InstallButton
-                mod={props.mod as ModListing}
-                installContext={installContext!}
-                refetchInstalled={props.refetchInstalled}
-              />
-            </ErrorBoundary>
-          </Show>
-          <Show when={installContext !== undefined && "version" in props.mod}>
-            <ErrorBoundary>
-              <UninstallButton
-                mod={props.mod as ModPackage}
-                installContext={installContext!}
-                refetchInstalled={props.refetchInstalled}
-              />
-            </ErrorBoundary>
-          </Show>
         </div>
       </div>
     </li>
@@ -342,19 +342,19 @@
 function InstallButton(props: {
   mod: ModListing;
   installContext: NonNullable<typeof ModInstallContext.defaultValue>;
-  refetchInstalled: () => Promise<void>;
 }) {
   const reportErr = useContext(ErrorContext);
   const [busy, setBusy] = createSignal(false);
   return (
     <button
+      class={styles.downloadBtn}
       disabled={busy()}
       on:click={async (e) => {
         e.stopPropagation();
         setBusy(true);
         try {
           await installProfileMod(props.installContext.profile, props.mod, 0);
-          await props.refetchInstalled();
+          await props.installContext.refetchInstalled();
         } catch (e) {
           reportErr(e);
         } finally {
@@ -362,7 +362,7 @@
         }
       }}
     >
-      <Show when={busy()} fallback="Install">
+      <Show when={busy()} fallback={<Fa icon={faDownLong} />}>
         <progress />
       </Show>
     </button>
@@ -372,12 +372,12 @@
 function UninstallButton(props: {
   mod: ModPackage;
   installContext: NonNullable<typeof ModInstallContext.defaultValue>;
-  refetchInstalled: () => Promise<void>;
 }) {
   const reportErr = useContext(ErrorContext);
   const [busy, setBusy] = createSignal(false);
   return (
     <button
+      class={styles.downloadBtn}
       disabled={busy()}
       on:click={async (e) => {
         e.stopPropagation();
@@ -387,7 +387,7 @@
             props.installContext.profile,
             props.mod.full_name
           );
-          await props.refetchInstalled();
+          await props.installContext.refetchInstalled();
         } catch (e) {
           reportErr(e);
         } finally {
@@ -400,82 +400,4 @@
       </Show>
     </button>
   );
-}
-
-function SelectedMod(props: { mod: Mod }) {
-  const [progress, setProgress] = createStore<InitialProgress | ProgressData>({
-    completed: null,
-    total: null,
-  });
-
-  function getInitialValue(mod: Mod) {
-    if ("version" in mod) {
-      const obj = { ...mod, versions: [mod.version] };
-      // @ts-expect-error
-      delete obj.version;
-      // @ts-expect-error
-      delete obj.game;
-      return obj;
-    } else {
-      return mod;
-    }
-  }
-
-  const [modListing, { refetch: refetchModListing }] = createResource(
-    () => props.mod,
-    async (mod, info: ResourceFetcherInfo<ModListing, never>) => {
-      if ("game" in mod) {
-        await fetchModIndex(
-          mod.game,
-          { refresh: info.refetching },
-          setProgress
-        );
-        return (
-          await queryModIndex(mod.game, "", [], { exact: [mod.full_name] })
-        ).mods[0];
-      } else {
-        setProgress({ completed: null, total: null });
-        return mod;
-      }
-    },
-    { initialValue: getInitialValue(props.mod) }
-  );
-
-  return (
-    <div class={styles.scrollOuter}>
-      <div class={`${styles.modView} ${styles.scrollInner}`}>
-        <h2 class={styles.name}>{props.mod.name}</h2>
-        <p class={styles.description}>
-          {modListing.latest.versions[0].description}
-        </p>
-
-        <h3>Versions</h3>
-        <ol class={styles.versions}>
-          <For each={modListing.latest.versions}>
-            {(version) => {
-              return (
-                <li>
-                  <div>
-                    <span class={styles.version}>{version.version_number}</span>
-                    <span> - </span>
-                    <span class={styles.timestamp} title={version.date_created}>
-                      {dateFormatter.format(new Date(version.date_created))}
-                    </span>
-                  </div>
-                  <div>
-                    <p class={styles.downloads}>
-                      <span class={styles.label}>Downloads: </span>
-                      <span class={styles.value}>
-                        {numberFormatter.format(version.downloads)}
-                      </span>
-                    </p>
-                  </div>
-                </li>
-              );
-            }}
-          </For>
-        </ol>
-      </div>
-    </div>
-  );
 }