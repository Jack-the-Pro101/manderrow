import { createInfiniteScroll } from "@solid-primitives/pagination";
import {
  Accessor,
  createContext,
  createMemo,
  createResource,
  createSignal,
  For,
  InitializedResource,
  Match,
  ResourceFetcherInfo,
  Show,
  Signal,
  Switch,
  useContext,
} from "solid-js";
import { createStore } from "solid-js/store";
import Fa from "solid-fa";
import { faDownload, faDownLong, faExternalLink, faTrash } from "@fortawesome/free-solid-svg-icons";
import { faHardDrive, faHeart, faThumbsUp } from "@fortawesome/free-regular-svg-icons";
import { fetch } from "@tauri-apps/plugin-http";

import { Mod, ModListing, ModPackage } from "../../types";
import { humanizeFileSize, numberFormatter, roundedNumberFormatter } from "../../utils";
import ErrorBoundary, { ErrorContext } from "../global/ErrorBoundary";
import { InitialProgress, ProgressData } from "./ModSearch";
import { fetchModIndex, installProfileMod, queryModIndex, uninstallProfileMod } from "../../api";

import styles from "./ModList.module.css";
import Markdown from "../global/Markdown";
import TabRenderer, { Tab, TabContent } from "../global/TabRenderer";
import { useParams } from "@solidjs/router";

const dateFormatter = new Intl.DateTimeFormat(undefined, {
  month: "short",
  day: "numeric",
  year: "numeric",
  hour: "numeric",
  minute: "numeric",
});

export type Fetcher = (page: number) => Promise<readonly Mod[]>;

export const ModInstallContext = createContext<{
  profile: string;
  installed: InitializedResource<readonly ModPackage[]>;
  refetchInstalled: () => Promise<void>;
}>();

export default function ModList(props: { mods: Fetcher }) {
  const [selectedMod, setSelectedMod] = createSignal<Mod>();

  return (
    <div class={styles.modListAndView}>
      <Show when={props.mods} keyed>
        {(mods) => <ModListMods mods={mods} selectedMod={[selectedMod, setSelectedMod]} />}
      </Show>
      <ModView mod={selectedMod} />
    </div>
  );
}

function ModView({ mod }: { mod: Accessor<Mod | undefined> }) {
  const [progress, setProgress] = createStore<InitialProgress | ProgressData>({
    completed: null,
    total: null,
  });

  function getInitialValue(mod: Mod | undefined) {
    if (mod === undefined) return undefined;
    if ("version" in mod) {
      const obj = { ...mod, versions: [mod.version] };
      // @ts-expect-error
      delete obj.version;
      // @ts-expect-error
      delete obj.game;
      return obj;
    } else {
      return mod;
    }
  }

  const [modListing, { refetch: refetchModListing }] = createResource<ModListing | undefined, Mod | {}, never>(
    // we need the "nullish" value passed through, so disguise it as non-nullish
    () => (mod() === undefined ? {} : mod()!),
    async (mod, info: ResourceFetcherInfo<ModListing | undefined, never>) => {
      if ("game" in mod) {
        await fetchModIndex(mod.game, { refresh: info.refetching }, setProgress);
        return (await queryModIndex(mod.game, "", [], { exact: [{owner: mod.owner, name: mod.name}] })).mods[0];
      } else if ("versions" in mod) {
        setProgress({ completed: null, total: null });
        return mod;
      } else {
        return undefined;
      }
    },
    { initialValue: getInitialValue(mod()) },
  );

  const [selectedVersion, setSelectedVersion] = createSignal<[string, number]>();

  const modData = () => ({ mod: mod(), selectedVersion: selectedVersion() });
  function onModSelect(endpoint: string) {
    return async ({ mod, selectedVersion }: { mod?: Mod; selectedVersion?: [string, number] }) => {
      if (mod == null) return undefined;

      // mod is a ModPackage if it has the version field, otherwise it is a ModListing
      const version =
        "version" in mod ? mod.version.version_number : selectedVersion?.[0] ?? mod.versions[0].version_number;

      try {
        const request = await fetch(
          `https://thunderstore.io/api/experimental/package/${mod.owner}/${mod.name}/${version}/${endpoint}/`,
        );
        return (await request.json()) as { markdown: string };
      } catch (error) {
        // TODO: error handling
        console.error(error);
        return undefined;
      }
    };
  }

  const [modReadme] = createResource(modData, onModSelect("readme"));
  const [modChangelog] = createResource(modData, onModSelect("changelog"));

  const tabs: Tab[] = [
    {
      id: "overview",
      name: "Overview",
      component: (
        <Show when={modReadme()} fallback={<p>Loading</p>}>
          {(modReadme) => <Markdown source={modReadme().markdown} div={{ class: "markdown" }} />}
        </Show>
      ),
    },
    {
      id: "dependencies",
      name: "Dependencies",
      component: () => {
        const modConstant = mod()!;
        const modVersionData =
          "versions" in modConstant ? modConstant.versions[selectedVersion()?.[1] ?? 0] : modConstant.version;

        return <For each={modVersionData.dependencies}>{(dependency) => <p>{dependency}</p>}</For>;
      },
    },
    {
      id: "changelog",
      name: "Changelog",
      component: (
        <Show when={modChangelog()?.markdown} fallback={<p>Loading</p>}>
          {(modChangelog) => <Markdown source={modChangelog()} div={{ class: "markdown" }} />}
        </Show>
      ),
    },
  ];

  const [currentTab, setCurrentTab] = createSignal(tabs[0]);

  const params = useParams();

  return (
    <div class={styles.scrollOuter}>
      <div class={`${styles.scrollInner} ${styles.modView}`}>
        <Show
          when={mod()}
          fallback={
            <div class={styles.nothingMsg}>
              <h2>No mod selected</h2>
              <p>Select a mod to it view here.</p>
            </div>
          }
        >
          {(mod) => {
            const modVersionData = () => {
              const modConstant = mod();

              return "versions" in modConstant
                ? modConstant.versions[selectedVersion()?.[1] ?? 0]
                : modConstant.version;
            };

            return (
              <>
                <div class={styles.modSticky}>
                  <div class={styles.modMeta}>
                    {/* TODO: For local mod with no package URL, remove link */}
                    <div style={{ "grid-area": "name" }}>
                      <a
                        href={`https://thunderstore.io/package/${mod().owner}/${mod().name}/`}
                        target="_blank"
                        rel="noopener noreferrer"
                        class={styles.modMetaLink}
                      >
                        <h2 class={styles.name}>{mod().name}</h2>
                        <Fa icon={faExternalLink} />
                      </a>
                    </div>
                    <div style={{ "grid-area": "owner" }}>
                      <a
                        href={`https://thunderstore.io/package/${mod().owner}/`}
                        target="_blank"
                        rel="noopener noreferrer"
                        class={styles.modMetaLink}
                      >
                        {mod().owner}
                        <Fa icon={faExternalLink} />
                      </a>
                    </div>
                    <ul class={styles.modMetadata}>
                      <li class={styles.metadata__field}>
                        <Fa icon={faThumbsUp} /> {roundedNumberFormatter.format(mod().rating_score)}
                      </li>
                      <li class={styles.metadata__field}>
                        <Fa icon={faDownload} /> {roundedNumberFormatter.format(modVersionData().downloads)}
                      </li>
                      <li class={styles.metadata__field}>
                        <Fa icon={faHardDrive} /> {humanizeFileSize(modVersionData().file_size)}
                      </li>
                    </ul>

                    <Show when={mod().donation_link != null}>
                      <a
                        class={styles.modMeta__donate}
                        href={mod().donation_link}
                        target="_blank"
                        rel="noopener noreferrer"
                      >
                        <Fa icon={faHeart} class={styles.donate__icon} />
                        <br /> Donate
                      </a>
                    </Show>
                  </div>

<<<<<<< HEAD
              <form on:submit={(e) => e.preventDefault()} class={styles.modView__downloader}>
                <select class={styles.versions} onInput={(event) => setSelectedVersion(event.target.value)}>
                  {/* This entire thing is temporary anyway, it will be removed in a later commit */}
                  <For each={modListing.latest?.versions}>
                    {(version, i) => {
                      return (
                        <option value={version.uuid4}>
                          v{version.version_number} {i() === 0 ? "(latest)" : ""}
                        </option>
                      );
=======
                  <TabRenderer
                    id="mod-view"
                    tabs={tabs}
                    styles={{
                      tabs: {
                        container: styles.tabs,
                        list: styles.tabs__list,
                        list__item: styles.tabs__tab,
                        list__itemActive: styles.tab__active,
                      },
>>>>>>> f85279a8
                    }}
                    setter={setCurrentTab}
                  />
                </div>

                <div class={styles.modView__content}>
                  <TabContent currentTab={currentTab} tabs={tabs} />
                </div>

                <form class={styles.modView__form} action="#">
                  <div class={styles.modView__downloader}>
                    <select
                      class={styles.modView__versions}
                      onInput={(event) =>
                        setSelectedVersion([
                          event.target.value,
                          parseInt(event.target.selectedOptions[0].dataset.index!),
                        ])
                      }
                    >
                      {/* This entire thing is temporary anyway, it will be removed in a later commit */}
                      <For each={modListing.latest?.versions}>
                        {(version, i) => {
                          return (
                            <option value={version.version_number} data-index={i()}>
                              v{version.version_number} {i() === 0 ? "(latest)" : ""}
                            </option>
                          );
                        }}
                      </For>
                    </select>
                    <button class={styles.modView__downloadBtn}>Download</button>
                  </div>
                </form>
              </>
            );
          }}
        </Show>
      </div>
    </div>
  );
}

function ModListMods(props: { mods: Fetcher; selectedMod: Signal<Mod | undefined> }) {
  const infiniteScroll = createMemo(() => {
    // this should take readonly, which would make the cast unnecessary
    return createInfiniteScroll(props.mods as (page: number) => Promise<Mod[]>);
  });
  const paginatedMods = () => infiniteScroll()[0]();
  // idk why we're passing props here
  const infiniteScrollLoader = (el: Element) => infiniteScroll()[1](el);
  const end = () => infiniteScroll()[2].end();

  return (
    <div class={styles.scrollOuter}>
      <ol class={`${styles.modList} ${styles.scrollInner}`}>
        <For each={paginatedMods()}>{(mod) => <ModListItem mod={mod} selectedMod={props.selectedMod} />}</For>
        <Show when={!end()}>
          <li use:infiniteScrollLoader>Loading...</li>
        </Show>
      </ol>
    </div>
  );
}

function getIconUrl(owner: string, name: string, version: string) {
  return `https://gcdn.thunderstore.io/live/repository/icons/${owner}-${name}-${version}.png`;
}

function ModListItem(props: { mod: Mod; selectedMod: Signal<Mod | undefined> }) {
  const displayVersion = createMemo(() => {
    if ("version" in props.mod) return props.mod.version;
    return props.mod.versions[0];
  });

  const installContext = useContext(ModInstallContext);

  const installed = createMemo(() => {
    const mod = props.mod;
    if ("version" in mod) {
      return mod;
    } else {
      return installContext?.installed.latest.find((pkg) => pkg.uuid4 === mod.uuid4);
    }
  });

  function onSelect() {
    props.selectedMod[1](props.selectedMod[0]() === props.mod ? undefined : props.mod);
  }

  return (
    <li classList={{ [styles.mod]: true, [styles.selected]: props.selectedMod[0]() === props.mod }}>
      <div
        on:click={onSelect}
        onKeyDown={(key) => {
          if (key.key === "Enter") onSelect();
        }}
        class={styles.mod__btn}
        role="button"
        aria-pressed={props.selectedMod[0]() === props.mod}
        tabIndex={0}
      >
        <img class={styles.icon} src={getIconUrl(props.mod.owner, props.mod.name, displayVersion().version_number)} />
        <div class={styles.mod__content}>
          <div class={styles.left}>
            <p class={styles.info}>
              <span class={styles.name}>{props.mod.name}</span>
              <span class={styles.separator} aria-hidden>
                &bull;
              </span>
              <span class={styles.owner}>{props.mod.owner}</span>
            </p>
            <p class={styles.downloads}>
              <Show when={"versions" in props.mod}>
                <Fa icon={faDownload} />
                {roundedNumberFormatter.format(
                  (props.mod as ModListing).versions.map((v) => v.downloads).reduce((acc, x) => acc + x),
                )}
              </Show>
            </p>
            <p class={styles.description}>{displayVersion().description}</p>
          </div>
          <div class={styles.right}>
            <Show when={installContext !== undefined}>
              <Switch
                fallback={
                  <ErrorBoundary>
                    <InstallButton mod={props.mod as ModListing} installContext={installContext!} />
                  </ErrorBoundary>
                }
              >
                <Match when={installed()}>
                  {(installed) => (
                    <ErrorBoundary>
                      <UninstallButton mod={installed()} installContext={installContext!} />
                    </ErrorBoundary>
                  )}
                </Match>
              </Switch>
            </Show>
          </div>
        </div>
      </div>
    </li>
  );
}

function InstallButton(props: { mod: ModListing; installContext: NonNullable<typeof ModInstallContext.defaultValue> }) {
  const reportErr = useContext(ErrorContext);
  const [busy, setBusy] = createSignal(false);
  return (
    <button
      class={styles.downloadBtn}
      disabled={busy()}
      on:click={async (e) => {
        e.stopPropagation();
        setBusy(true);
        try {
          await installProfileMod(props.installContext.profile, props.mod, 0);
          await props.installContext.refetchInstalled();
        } catch (e) {
          reportErr(e);
        } finally {
          setBusy(false);
        }
      }}
    >
      <Show when={busy()} fallback={<Fa icon={faDownLong} />}>
        <progress />
      </Show>
    </button>
  );
}

function UninstallButton(props: {
  mod: ModPackage;
  installContext: NonNullable<typeof ModInstallContext.defaultValue>;
}) {
  const reportErr = useContext(ErrorContext);
  const [busy, setBusy] = createSignal(false);
  return (
    <button
      class={styles.downloadBtn}
      disabled={busy()}
      on:click={async (e) => {
        e.stopPropagation();
        setBusy(true);
        try {
          await uninstallProfileMod(props.installContext.profile, props.mod.owner, props.mod.name);
          await props.installContext.refetchInstalled();
        } catch (e) {
          reportErr(e);
        } finally {
          setBusy(false);
        }
      }}
    >
      <Show when={busy()} fallback={<Fa icon={faTrash} />}>
        <progress />
      </Show>
    </button>
  );
}<|MERGE_RESOLUTION|>--- conflicted
+++ resolved
@@ -23,8 +23,8 @@
 import { Mod, ModListing, ModPackage } from "../../types";
 import { humanizeFileSize, numberFormatter, roundedNumberFormatter } from "../../utils";
 import ErrorBoundary, { ErrorContext } from "../global/ErrorBoundary";
-import { InitialProgress, ProgressData } from "./ModSearch";
-import { fetchModIndex, installProfileMod, queryModIndex, uninstallProfileMod } from "../../api";
+import { InitialProgress } from "./ModSearch";
+import { FetchEvent, fetchModIndex, installProfileMod, queryModIndex, uninstallProfileMod } from "../../api";
 
 import styles from "./ModList.module.css";
 import Markdown from "../global/Markdown";
@@ -61,10 +61,11 @@
 }
 
 function ModView({ mod }: { mod: Accessor<Mod | undefined> }) {
-  const [progress, setProgress] = createStore<InitialProgress | ProgressData>({
-    completed: null,
-    total: null,
-  });
+  const [progress, setProgress] = createStore<InitialProgress | FetchEvent>({
+      completed_steps: null,
+      total_steps: null,
+      progress: null,
+    });
 
   function getInitialValue(mod: Mod | undefined) {
     if (mod === undefined) return undefined;
@@ -88,7 +89,7 @@
         await fetchModIndex(mod.game, { refresh: info.refetching }, setProgress);
         return (await queryModIndex(mod.game, "", [], { exact: [{owner: mod.owner, name: mod.name}] })).mods[0];
       } else if ("versions" in mod) {
-        setProgress({ completed: null, total: null });
+        setProgress({ completed_steps: null, total_steps: null, progress: null });
         return mod;
       } else {
         return undefined;
@@ -233,18 +234,6 @@
                     </Show>
                   </div>
 
-<<<<<<< HEAD
-              <form on:submit={(e) => e.preventDefault()} class={styles.modView__downloader}>
-                <select class={styles.versions} onInput={(event) => setSelectedVersion(event.target.value)}>
-                  {/* This entire thing is temporary anyway, it will be removed in a later commit */}
-                  <For each={modListing.latest?.versions}>
-                    {(version, i) => {
-                      return (
-                        <option value={version.uuid4}>
-                          v{version.version_number} {i() === 0 ? "(latest)" : ""}
-                        </option>
-                      );
-=======
                   <TabRenderer
                     id="mod-view"
                     tabs={tabs}
@@ -255,7 +244,6 @@
                         list__item: styles.tabs__tab,
                         list__itemActive: styles.tab__active,
                       },
->>>>>>> f85279a8
                     }}
                     setter={setCurrentTab}
                   />
@@ -338,7 +326,7 @@
     if ("version" in mod) {
       return mod;
     } else {
-      return installContext?.installed.latest.find((pkg) => pkg.uuid4 === mod.uuid4);
+      return installContext?.installed.latest.find((pkg) => pkg.owner === mod.owner && pkg.name === mod.name);
     }
   });
 
